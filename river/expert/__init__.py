"""Expert learning.

This module regroups a variety of methods that may be used for performing model selection. An
expert learner is provided with a list of models, which are also called experts, and is tasked with
performing at least as well as the best expert. Indeed, initially the best model is not known. The
performance of each model becomes more apparent as time goes by. Different strategies are possible,
each one offering a different tradeoff in terms of accuracy and computational performance.

Expert learning can be used for tuning the hyperparameters of a model. This may be done by creating
a copy of the model for each set of hyperparameters, and treating each copy as a separate model.
The `utils.expand_param_grid` function can be used for this purpose.

Note that this differs from the `ensemble` module in that methods from the latter are designed to
improve the performance of a single model. Both modules may thus be used in conjunction with one
another.

"""

from .bandit import EpsilonGreedyRegressor
from .bandit import UCBRegressor
from .ewa import EWARegressor
from .sh import SuccessiveHalvingClassifier
from .sh import SuccessiveHalvingRegressor
from .stacking import StackingClassifier


__all__ = [
<<<<<<< HEAD
    'EpsilonGreedyRegressor',
    'EWARegressor',
    'SuccessiveHalvingClassifier',
    'SuccessiveHalvingRegressor',
    'StackingClassifier',
    'UCBRegressor',
=======
    "EWARegressor",
    "SuccessiveHalvingClassifier",
    "SuccessiveHalvingRegressor",
    "StackingClassifier",
>>>>>>> 128a5ffe
]<|MERGE_RESOLUTION|>--- conflicted
+++ resolved
@@ -25,17 +25,10 @@
 
 
 __all__ = [
-<<<<<<< HEAD
-    'EpsilonGreedyRegressor',
-    'EWARegressor',
-    'SuccessiveHalvingClassifier',
-    'SuccessiveHalvingRegressor',
-    'StackingClassifier',
-    'UCBRegressor',
-=======
+    "EpsilonGreedyRegressor",
     "EWARegressor",
     "SuccessiveHalvingClassifier",
     "SuccessiveHalvingRegressor",
     "StackingClassifier",
->>>>>>> 128a5ffe
+    "UCBRegressor",
 ]