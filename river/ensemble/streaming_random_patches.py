import itertools
import collections
import copy
import math
import typing

import numpy as np

from river import base
from river.drift import ADWIN
from river.metrics import Accuracy
from river.metrics.base import MultiClassMetric
from river.tree import HoeffdingTreeClassifier
from river.utils.skmultiflow_utils import check_random_state


class SRPClassifier(base.WrapperMixin, base.EnsembleMixin, base.Classifier):
    """Streaming Random Patches ensemble classifier.

    The Streaming Random Patches (SRP) [^1] is an ensemble method that
    simulates bagging or random subspaces. The default algorithm uses both
    bagging and random subspaces, namely Random Patches. The default base
    estimator is a Hoeffding Tree, but other base estimators can be used
    (differently from random forest variations).

    Parameters
    ----------
    model
        The base estimator.
    n_models
        Number of members in the ensemble.
    subspace_size
        Number of features per subset for each classifier where `M` is the
        total number of features.<br/>
        A negative value means `M - subspace_size`.<br/>
        Only applies when using random subspaces or random patches.<br/>
        * If `int` indicates the number of features to use. Valid range [2, M]. <br/>
        * If `float` indicates the percentage of features to use, Valid range (0., 1.]. <br/>
        * 'sqrt' - `sqrt(M)+1`<br/>
        * 'rmsqrt' - Residual from `M-(sqrt(M)+1)`
    training_method
        The training method to use.<br/>
        * 'subspaces' - Random subspaces.<br/>
        * 'resampling' - Resampling.<br/>
        * 'patches' - Random patches.
    lam
        Lambda value for resampling.
    drift_detector
        Drift detector. If `None`, disables concept drift detection and the
        background learner.
    warning_detector
        Warning detector. If `None`, disables the background learner and
        ensemble members are reset if drift is detected.
    disable_weighted_vote
        If True, disables weighted voting.
    nominal_attributes
        List of Nominal attributes. If empty, then assumes that all
        attributes are numerical. Note: Only applies if the base model
        allows to define the nominal attributes.
    seed
        If `int`, `seed` is used to seed the random number generator;
        If `RandomState`, `seed` is the random number generator;
        If `None`, the random number generator is the `RandomState` instance
        used by `np.random`.
    metric
        Metric to track members performance within the ensemble.

    Examples
    --------
    >>> from river import synth
    >>> from river import ensemble
    >>> from river import evaluate
    >>> from river import metrics

    >>> dataset = synth.ConceptDriftStream(seed=42, position=500,
    ...                                    width=40).take(1000)
    >>> model = ensemble.SRPClassifier(
    ...     n_models=3,
    ...     seed=42
    ... )

    >>> metric = metrics.Accuracy()

    >>> evaluate.progressive_val_score(dataset, model, metric)
    Accuracy: 88.69%

    References
    ----------
    [^1]: Heitor Murilo Gomes, Jesse Read, Albert Bifet.
          Streaming Random Patches for Evolving Data Stream Classification.
          IEEE International Conference on Data Mining (ICDM), 2019.

    """

    _TRAIN_RANDOM_SUBSPACES = "subspaces"
    _TRAIN_RESAMPLING = "resampling"
    _TRAIN_RANDOM_PATCHES = "patches"

    _FEATURES_SQRT = "sqrt"
    _FEATURES_SQRT_INV = "rmsqrt"

    _VALID_TRAINING_METHODS = {
        _TRAIN_RANDOM_PATCHES,
        _TRAIN_RESAMPLING,
        _TRAIN_RESAMPLING,
    }

    def __init__(
        self,
        model=HoeffdingTreeClassifier(grace_period=50, split_confidence=0.01),
        n_models: int = 100,
        subspace_size: typing.Union[int, float, str] = 0.6,
        training_method: str = "patches",
        lam: float = 6.0,
        drift_detector: typing.Union[base.DriftDetector, None] = ADWIN(delta=1e-5),
        warning_detector: base.DriftDetector = ADWIN(delta=1e-4),
        disable_weighted_vote: bool = False,
        nominal_attributes=None,
        seed=None,
        metric: MultiClassMetric = Accuracy(),
    ):
        super().__init__([None])  # List of models is properly initialized later
        self.models = []
        self.model = model  # Not restricted to a specific base estimator.
        self.n_models = n_models
        self.subspace_size = subspace_size
        self.training_method = training_method
        self.lam = lam
        self.drift_detector = drift_detector
        self.warning_detector = warning_detector
        self.disable_weighted_vote = disable_weighted_vote
        self.metric = metric
        self.nominal_attributes = nominal_attributes if nominal_attributes else []
        self.seed = seed
        self._rng = check_random_state(self.seed)

        self._n_samples_seen = 0
        self._subspaces = None

        self._base_learner_class = StreamingRandomPatchesBaseLearner

    @property
    def _wrapped_model(self):
        return self.model

    def learn_one(self, x: dict, y: base.typing.ClfTarget, **kwargs):
        self._n_samples_seen += 1

        if not self.models:
            self._init_ensemble(list(x.keys()))

        for model in self.models:
            # Get prediction for instance
            y_pred = model.predict_proba_one(x)
            if y_pred:
                y_pred = max(y_pred, key=y_pred.get)
            else:
                y_pred = None  # Model is empty

            # Update performance evaluator
            model.metric.update(y_true=y, y_pred=y_pred)

            # Train using random subspaces without resampling,
            # i.e. all instances are used for training.
            if self.training_method == self._TRAIN_RANDOM_SUBSPACES:
                model.learn_one(
                    X=x,
                    y=y,
                    sample_weight=1.0,
                    n_samples_seen=self._n_samples_seen,
                    rng=self._rng,
                )
            # Train using random patches or resampling,
            # thus we simulate online bagging with Poisson(lambda=...)
            else:
                model.learn_one(
                    x=x,
                    y=y,
                    sample_weight=self._rng.poisson(lam=self.lam),
                    n_samples_seen=self._n_samples_seen,
                    rng=self._rng,
                )

        return self

    def predict_proba_one(self, x):

        y_pred = collections.Counter()

        if not self.models:
            self._init_ensemble(features=list(x.keys()))
            return y_pred

        for model in self.models:
            y_proba_temp = model.predict_proba_one(x)
            metric_value = model.metric.get()
            if not self.disable_weighted_vote and metric_value > 0.0:
                y_proba_temp = {k: val * metric_value for k, val in y_proba_temp.items()}
            y_pred.update(y_proba_temp)

        total = sum(y_pred.values())
        if total > 0:
            return {label: proba / total for label, proba in y_pred.items()}
        return y_pred

    def _generate_subspaces(self, features: list):
        n_features = len(features)

        self._subspaces = [None] * n_features

        if self.training_method != self._TRAIN_RESAMPLING:
            # Set subspaces - This only applies to subspaces and random patches options

            # 1. Calculate the number of features k
            if isinstance(self.subspace_size, float) and 0.0 < self.subspace_size <= 1:
                k = self.subspace_size
                percent = (1.0 + k) / 1.0 if k < 0 else k
                k = round(n_features * percent)
                if k < 2:
                    k = round(n_features * percent) + 1
            elif isinstance(self.subspace_size, int) and self.subspace_size > 2:
                # k is a fixed number of features
                k = self.subspace_size
            elif self.subspace_size == self._FEATURES_SQRT:
                # k is sqrt(M)+1
                k = round(math.sqrt(n_features)) + 1
            elif self.subspace_size == self._FEATURES_SQRT_INV:
                # k is M-(sqrt(M)+1)
                k = n_features - round(math.sqrt(n_features)) + 1
            else:
                raise ValueError(
                    f"Invalid subspace_size: {self.subspace_size}.\n"
                    f"Valid options are: int [2, M], float (0., 1.],"
                    f" {self._FEATURES_SQRT}, {self._FEATURES_SQRT_INV}"
                )
            if k < 0:
                # k is negative, calculate M - k
                k = n_features + k

            # Generate subspaces. The subspaces is a 2D array of shape
            # (n_estimators, k) where each row contains the k-feature indices
            # to be used by each estimator.
            if k != 0 and k < n_features:
                # For low dimensionality it is better to avoid more than
                # 1 classifier with the same subspace, thus we generate all
                # possible combinations of subsets of features and select
                # without replacement.
                # n_features is the total number of features and k is the
                # actual size of a subspace.
                if n_features <= 20 or k < 2:
                    if k == 1 and n_features > 2:
                        k = 2
                    # Generate n_models subspaces from all possible
                    # feature combinations of size k
                    self._subspaces = []
                    for i, combination in enumerate(
                        itertools.cycle(itertools.combinations(features, k))
                    ):
                        if i == self.n_models:
                            break
                        self._subspaces.append(list(combination))
                # For high dimensionality we can't generate all combinations
                # as it is too expensive (memory). On top of that, the chance
                # of repeating a subspace is lower, so we randomly generate
                # subspaces without worrying about repetitions.
                else:
                    self._subspaces = [
                        random_subspace(all_features=features, k=k, rng=self._rng)
                        for _ in range(self.n_models)
                    ]
            else:
                # k == 0 or k > n_features (subspace size is larger than the
                # number of features), then default to re-sampling
                self.training_method = self._TRAIN_RESAMPLING

    def _init_ensemble(self, features: list):
        self._generate_subspaces(features=features)

        subspace_indexes = np.arange(self.n_models)  # For matching subspaces with ensemble members
        if (
            self.training_method == self._TRAIN_RANDOM_PATCHES
            or self.training_method == self._TRAIN_RANDOM_SUBSPACES
        ):
            # Shuffle indexes
            self._rng.shuffle(subspace_indexes)

        # Initialize the ensemble
        for i in range(self.n_models):
            # If self.training_method == self._TRAIN_RESAMPLING then subspace is None
            subspace = self._subspaces[subspace_indexes[i]]
<<<<<<< HEAD
            self.models.append(
                self._base_learner_class(
                    idx_original=i,
                    base_model=self.model,  # TODO replace with clone
                    metric=copy.deepcopy(self.metric),
                    created_on=self._n_samples_seen,
                    base_drift_detector=self.drift_detector,
                    base_warning_detector=self.warning_detector,
                    is_background_learner=False,
                    features=subspace,
                    nominal_attributes=self.nominal_attributes,
                    rng=self._rng,
                )
            )
=======
            self.models.append(self._base_learner_class(
                idx_original=i,
                model=self.model,
                metric=self.metric,
                created_on=self._n_samples_seen,
                drift_detector=self.drift_detector,
                warning_detector=self.warning_detector,
                is_background_learner=False,
                features=subspace,
                nominal_attributes=self.nominal_attributes,
                rng=self._rng))
>>>>>>> b0d0c740

    def reset(self):
        self.models = []
        self._n_samples_seen = 0
        self._rng = check_random_state(self.seed)


class StreamingRandomPatchesBaseLearner:
    """
    Class representing the base learner of StreamingRandomPatchesClassifier.
    """
<<<<<<< HEAD

    def __init__(
        self,
        idx_original: int,
        base_model: base.Classifier,
        metric: MultiClassMetric,
        created_on: int,
        base_drift_detector: base.DriftDetector,
        base_warning_detector: base.DriftDetector,
        is_background_learner,
        features=None,
        nominal_attributes=None,
        rng=None,
    ):
        self.idx_original = idx_original
        self.created_on = created_on
        self.base_model = base_model  # Model prototype
        self.model = copy.deepcopy(base_model)  # Actual model used
        self.metric = metric
=======
    def __init__(self,
                 idx_original: int,
                 model: base.Classifier,
                 metric: MultiClassMetric,
                 created_on: int,
                 drift_detector: base.DriftDetector,
                 warning_detector: base.DriftDetector,
                 is_background_learner,
                 features=None,
                 nominal_attributes=None,
                 rng=None):
        self.idx_original = idx_original
        self.created_on = created_on
        self.model = model.clone()
        self.metric = copy.deepcopy(metric)
>>>>>>> b0d0c740
        # Make sure that the metric is not initialized, e.g. when creating background learners.
        self.metric.cm.reset()

        # Store current model subspace representation of the original instances
        self.features = features

        # Drift and warning detection
        if drift_detector is not None:
            self.disable_drift_detector = False
            self.drift_detector = drift_detector.clone()  # Actual detector used
        else:
            self.disable_drift_detector = True
            self.drift_detector = None

        if warning_detector is not None:
            self.disable_background_learner = False
            self.warning_detector = warning_detector.clone()  # Actual detector used
        else:
            self.disable_background_learner = True
            self.warning_detector = None

        # Background learner
        self.is_background_learner = is_background_learner

        # Statistics
        self.n_drifts_detected = 0
        self.n_drifts_induced = 0
        self.n_warnings_detected = 0
        self.n_warnings_induced = 0

        # Background learner
        self._background_learner = None  # type: typing.Optional[StreamingRandomPatchesBaseLearner]
        self._background_learner_class = StreamingRandomPatchesBaseLearner

        # Nominal attributes
        self.nominal_attributes = nominal_attributes
        self._set_nominal_attributes = self._can_set_nominal_attributes()

        # Random number generator (initialized)
        self._rng = rng

    def learn_one(
        self,
        x: dict,
        y: base.typing.ClfTarget,
        *,
        sample_weight: int,
        n_samples_seen: int,
        rng: np.random.RandomState,
    ):
        all_features = [feature for feature in x.keys()]
        if self.features is not None:
            # Select the subset of features to use
            x_subset = {k: x[k] for k in self.features}
            if self._set_nominal_attributes and hasattr(self.model, "nominal_attributes"):
                self.model.nominal_attributes = list(
                    set(self.features).intersection(set(self.nominal_attributes))
                )
                self._set_nominal_attributes = False
        else:
            # Use all features
            x_subset = x

        # TODO Find a way to verify if the model natively supports sample_weight
        for _ in range(sample_weight):
            self.model.learn_one(x=x_subset, y=y)

        if self._background_learner:
            # Train the background learner
            # Note: Pass the original instance x so features are correctly
            # selected based on the corresponding subspace
            self._background_learner.learn_one(
                x=x,
                y=y,
                sample_weight=sample_weight,
                n_samples_seen=n_samples_seen,
                rng=rng,
            )

        if not self.disable_drift_detector and not self.is_background_learner:
            correctly_classifies = self.model.predict_one(x_subset) == y
            # Check for warnings only if the background learner is active
            if not self.disable_background_learner:
                # Update the warning detection method
                self.warning_detector.update(int(not correctly_classifies))
                # Check if there was a change
                if self.warning_detector.change_detected:
                    self.n_warnings_detected += 1
                    self._trigger_warning(
                        all_features=all_features,
                        n_samples_seen=n_samples_seen,
                        rng=rng,
                    )

            # ===== Drift detection =====
            # Update the drift detection method
            self.drift_detector.update(int(not correctly_classifies))
            # Check if the was a change
            if self.drift_detector.change_detected:
                self.n_drifts_detected += 1
                # There was a change, reset the model
                self.reset(all_features=all_features, n_samples_seen=n_samples_seen, rng=rng)

    def predict_proba_one(self, x):
        # Select the features to use
        x_subset = {k: x[k] for k in self.features} if self.features is not None else x

        return self.model.predict_proba_one(x_subset)

    def _trigger_warning(self, all_features, n_samples_seen: int, rng: np.random.RandomState):
        # Randomly generate a new subspace from all the original features
        subspace = (
            None
            if self.features is None
            else random_subspace(all_features=all_features, k=len(self.features), rng=rng)
        )

        # Initialize the background learner
        self._background_learner = self._background_learner_class(
            idx_original=self.idx_original,
            model=self.model,
            metric=self.metric,
            created_on=n_samples_seen,
            drift_detector=self.drift_detector,
            warning_detector=self.warning_detector,
            is_background_learner=True,
            features=subspace,
            nominal_attributes=self.nominal_attributes,
            rng=self._rng,
        )
        # Hard-reset the warning method
        self.warning_detector = self.warning_detector.clone()

    def reset(self, all_features: list, n_samples_seen: int, rng: np.random.RandomState):
        # Randomly generate a new subspace from all the original features
        subspace = (
            None
            if self.features is None
            else random_subspace(all_features=all_features, k=len(self.features), rng=rng)
        )

        if not self.disable_background_learner and self._background_learner is not None:
            # Replace model with the corresponding background model
            self.model = self._background_learner.model
            self.drift_detector = self._background_learner.drift_detector
            self.warning_detector = self._background_learner.warning_detector
            self.metric = self._background_learner.metric
            self.metric.cm.reset()
            self.created_on = self._background_learner.created_on
            self.features = self._background_learner.features
            self._background_learner = None
        else:
            # Reset model
            self.model = self.model.clone()
            self.metric.cm.reset()
            self.created_on = n_samples_seen
            self.drift_detector = self.drift_detector.clone()
            self.features = subspace
            self._set_nominal_attributes = self._can_set_nominal_attributes()

    def _can_set_nominal_attributes(self):
        return self.nominal_attributes is not None and len(self.nominal_attributes) > 0


def random_subspace(all_features: list, k: int, rng: np.random.RandomState):
    """Utility function to generate a random feature subspace of length k

    Parameters
    ----------
    all_features
        List of possible features to select from.
    k
        Subspace length.
    rng
        Random number generator (initialized).
    """
    return rng.choice(all_features, k, replace=False)<|MERGE_RESOLUTION|>--- conflicted
+++ resolved
@@ -288,22 +288,6 @@
         for i in range(self.n_models):
             # If self.training_method == self._TRAIN_RESAMPLING then subspace is None
             subspace = self._subspaces[subspace_indexes[i]]
-<<<<<<< HEAD
-            self.models.append(
-                self._base_learner_class(
-                    idx_original=i,
-                    base_model=self.model,  # TODO replace with clone
-                    metric=copy.deepcopy(self.metric),
-                    created_on=self._n_samples_seen,
-                    base_drift_detector=self.drift_detector,
-                    base_warning_detector=self.warning_detector,
-                    is_background_learner=False,
-                    features=subspace,
-                    nominal_attributes=self.nominal_attributes,
-                    rng=self._rng,
-                )
-            )
-=======
             self.models.append(self._base_learner_class(
                 idx_original=i,
                 model=self.model,
@@ -315,7 +299,6 @@
                 features=subspace,
                 nominal_attributes=self.nominal_attributes,
                 rng=self._rng))
->>>>>>> b0d0c740
 
     def reset(self):
         self.models = []
@@ -327,27 +310,6 @@
     """
     Class representing the base learner of StreamingRandomPatchesClassifier.
     """
-<<<<<<< HEAD
-
-    def __init__(
-        self,
-        idx_original: int,
-        base_model: base.Classifier,
-        metric: MultiClassMetric,
-        created_on: int,
-        base_drift_detector: base.DriftDetector,
-        base_warning_detector: base.DriftDetector,
-        is_background_learner,
-        features=None,
-        nominal_attributes=None,
-        rng=None,
-    ):
-        self.idx_original = idx_original
-        self.created_on = created_on
-        self.base_model = base_model  # Model prototype
-        self.model = copy.deepcopy(base_model)  # Actual model used
-        self.metric = metric
-=======
     def __init__(self,
                  idx_original: int,
                  model: base.Classifier,
@@ -363,7 +325,6 @@
         self.created_on = created_on
         self.model = model.clone()
         self.metric = copy.deepcopy(metric)
->>>>>>> b0d0c740
         # Make sure that the metric is not initialized, e.g. when creating background learners.
         self.metric.cm.reset()
 
